--- conflicted
+++ resolved
@@ -34,11 +34,7 @@
   (tsdl-image (>= 0.3.0))
   (tsdl-ttf (>= 0.3))
   (ocaml (>= 4.08.0))
-<<<<<<< HEAD
+  (xdg (>= 3.4.0))
   (tsdl (and (> 0.9.9)))
   directories
-=======
-  (tsdl (and (>= 0.9.7) (< 0.9.9)))
-  (xdg (>= 3.4.0))
->>>>>>> a2d0ce05
 ))